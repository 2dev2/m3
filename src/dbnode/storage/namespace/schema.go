--- conflicted
+++ resolved
@@ -237,17 +237,9 @@
 			}
 		}
 	}
-<<<<<<< HEAD
-	sort.Slice(depPairs, func(i, j int) bool {
-		return depPairs[i].depCount < depPairs[j].depCount
-	})
-	for _, p := range depPairs {
-		depfds = append(depfds, p.fd)
-=======
 	if _, ok := dedup[infd.GetFullyQualifiedName()]; !ok {
 		depfds = append(depfds, infd)
 		dedup[infd.GetFullyQualifiedName()] = struct{}{}
->>>>>>> 8c6839bd
 	}
 	return depfds
 }
