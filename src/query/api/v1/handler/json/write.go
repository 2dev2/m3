// Copyright (c) 2018 Uber Technologies, Inc.
//
// Permission is hereby granted, free of charge, to any person obtaining a copy
// of this software and associated documentation files (the "Software"), to deal
// in the Software without restriction, including without limitation the rights
// to use, copy, modify, merge, publish, distribute, sublicense, and/or sell
// copies of the Software, and to permit persons to whom the Software is
// furnished to do so, subject to the following conditions:
//
// The above copyright notice and this permission notice shall be included in
// all copies or substantial portions of the Software.
//
// THE SOFTWARE IS PROVIDED "AS IS", WITHOUT WARRANTY OF ANY KIND, EXPRESS OR
// IMPLIED, INCLUDING BUT NOT LIMITED TO THE WARRANTIES OF MERCHANTABILITY,
// FITNESS FOR A PARTICULAR PURPOSE AND NONINFRINGEMENT. IN NO EVENT SHALL THE
// AUTHORS OR COPYRIGHT HOLDERS BE LIABLE FOR ANY CLAIM, DAMAGES OR OTHER
// LIABILITY, WHETHER IN AN ACTION OF CONTRACT, TORT OR OTHERWISE, ARISING FROM,
// OUT OF OR IN CONNECTION WITH THE SOFTWARE OR THE USE OR OTHER DEALINGS IN
// THE SOFTWARE.

package json

import (
	"encoding/json"
	"fmt"
	"io/ioutil"
	"net/http"

	"github.com/m3db/m3/src/query/models"

	"github.com/m3db/m3/src/x/ident"

	"github.com/m3db/m3/src/query/api/v1/handler"
	"github.com/m3db/m3/src/query/storage"
	"github.com/m3db/m3/src/query/ts"
	"github.com/m3db/m3/src/query/util"
	"github.com/m3db/m3/src/query/util/logging"
	"github.com/m3db/m3/src/x/instrument"
	xhttp "github.com/m3db/m3/src/x/net/http"
	xtime "github.com/m3db/m3/src/x/time"

	"go.uber.org/zap"
)

const (
	// WriteJSONURL is the url for the write json handler
	WriteJSONURL = handler.RoutePrefixV1 + "/json/write"

	// JSONWriteHTTPMethod is the HTTP method used with this resource.
	JSONWriteHTTPMethod = http.MethodPost
)

// WriteJSONHandler represents a handler for the write json endpoint
type WriteJSONHandler struct {
<<<<<<< HEAD
	store      storage.Storage
	tagOptions models.TagOptions
=======
	store          storage.Storage
	instrumentOpts instrument.Options
>>>>>>> 295488b0
}

// NewWriteJSONHandler returns a new instance of handler.
func NewWriteJSONHandler(
	store storage.Storage,
<<<<<<< HEAD
	tagOptions models.TagOptions,
=======
	instrumentOpts instrument.Options,
>>>>>>> 295488b0
) http.Handler {
	return &WriteJSONHandler{
		store:          store,
		instrumentOpts: instrumentOpts,
	}
}

// WriteQuery represents the write request from the user
// NB(braskin): support only writing one datapoint for now
// TODO: build this out to be a legitimate batched endpoint, change
// Tags to take a list of tag structs
type WriteQuery struct {
	Tags      map[string]string `json:"tags" validate:"nonzero"`
	Timestamp string            `json:"timestamp" validate:"nonzero"`
	Value     float64           `json:"value" validate:"nonzero"`
}

func (h *WriteJSONHandler) ServeHTTP(w http.ResponseWriter, r *http.Request) {
	req, rErr := h.parseRequest(r)
	if rErr != nil {
		xhttp.Error(w, rErr.Inner(), rErr.Code())
		return
	}

	writeQuery, err := h.newStorageWriteQuery(req)
	if err != nil {
		logger := logging.WithContext(r.Context(), h.instrumentOpts)
		logger.Error("parsing error",
			zap.String("remoteAddr", r.RemoteAddr),
			zap.Error(err))
		xhttp.Error(w, err, http.StatusInternalServerError)
	}

	if err := h.store.Write(r.Context(), writeQuery); err != nil {
		logger := logging.WithContext(r.Context(), h.instrumentOpts)
		logger.Error("write error",
			zap.String("remoteAddr", r.RemoteAddr),
			zap.Error(err))
		xhttp.Error(w, err, http.StatusInternalServerError)
	}
}

func (h *WriteJSONHandler) newStorageWriteQuery(req *WriteQuery) (storage.WriteQuery, error) {
	parsedTime, err := util.ParseTimeString(req.Timestamp)
	if err != nil {
		return storage.WriteQuery{}, err
	}

	var tags ident.Tags
	for n, v := range req.Tags {
		tags.Append(ident.Tag{
			Name:  ident.StringID(n),
			Value: ident.StringID(v),
		})
	}

	write := storage.NewWriteQuery(storage.WriteQueryOptions{
		Tags:       ident.NewTagsIterator(tags),
		TagOptions: h.tagOptions,
		Unit:       xtime.Millisecond,
		Annotation: nil,
<<<<<<< HEAD
	})
	write.AppendDatapoint(ts.Datapoint{
		Timestamp: parsedTime,
		Value:     req.Value,
	})

	return write, nil
=======
		Attributes: storage.Attributes{
			MetricsType: storage.UnaggregatedMetricsType,
		},
	}, nil
>>>>>>> 295488b0
}

func (h *WriteJSONHandler) parseRequest(r *http.Request) (*WriteQuery, *xhttp.ParseError) {
	body := r.Body
	if r.Body == nil {
		err := fmt.Errorf("empty request body")
		return nil, xhttp.NewParseError(err, http.StatusBadRequest)
	}

	defer body.Close()

	js, err := ioutil.ReadAll(body)
	if err != nil {
		return nil, xhttp.NewParseError(err, http.StatusInternalServerError)
	}

	var writeQuery *WriteQuery
	if err = json.Unmarshal(js, &writeQuery); err != nil {
		return nil, xhttp.NewParseError(err, http.StatusBadRequest)
	}

	return writeQuery, nil
}<|MERGE_RESOLUTION|>--- conflicted
+++ resolved
@@ -26,15 +26,13 @@
 	"io/ioutil"
 	"net/http"
 
+	"github.com/m3db/m3/src/query/api/v1/handler"
 	"github.com/m3db/m3/src/query/models"
-
-	"github.com/m3db/m3/src/x/ident"
-
-	"github.com/m3db/m3/src/query/api/v1/handler"
 	"github.com/m3db/m3/src/query/storage"
 	"github.com/m3db/m3/src/query/ts"
 	"github.com/m3db/m3/src/query/util"
 	"github.com/m3db/m3/src/query/util/logging"
+	"github.com/m3db/m3/src/x/ident"
 	"github.com/m3db/m3/src/x/instrument"
 	xhttp "github.com/m3db/m3/src/x/net/http"
 	xtime "github.com/m3db/m3/src/x/time"
@@ -52,26 +50,20 @@
 
 // WriteJSONHandler represents a handler for the write json endpoint
 type WriteJSONHandler struct {
-<<<<<<< HEAD
-	store      storage.Storage
-	tagOptions models.TagOptions
-=======
 	store          storage.Storage
+	tagOptions     models.TagOptions
 	instrumentOpts instrument.Options
->>>>>>> 295488b0
 }
 
 // NewWriteJSONHandler returns a new instance of handler.
 func NewWriteJSONHandler(
 	store storage.Storage,
-<<<<<<< HEAD
 	tagOptions models.TagOptions,
-=======
 	instrumentOpts instrument.Options,
->>>>>>> 295488b0
 ) http.Handler {
 	return &WriteJSONHandler{
 		store:          store,
+		tagOptions:     tagOptions,
 		instrumentOpts: instrumentOpts,
 	}
 }
@@ -130,7 +122,9 @@
 		TagOptions: h.tagOptions,
 		Unit:       xtime.Millisecond,
 		Annotation: nil,
-<<<<<<< HEAD
+		Attributes: storage.Attributes{
+			MetricsType: storage.UnaggregatedMetricsType,
+		},
 	})
 	write.AppendDatapoint(ts.Datapoint{
 		Timestamp: parsedTime,
@@ -138,12 +132,6 @@
 	})
 
 	return write, nil
-=======
-		Attributes: storage.Attributes{
-			MetricsType: storage.UnaggregatedMetricsType,
-		},
-	}, nil
->>>>>>> 295488b0
 }
 
 func (h *WriteJSONHandler) parseRequest(r *http.Request) (*WriteQuery, *xhttp.ParseError) {
